"""
Enhanced PDF processing module using PyMuPDF.
Provides better text extraction with structural information.
"""
import fitz  # PyMuPDF
import re
from pathlib import Path
from typing import List, Dict, Optional
from langchain_core.documents import Document

from semantic_splitter import AcademicPaperSplitter


class EnhancedPDFProcessor:
    """
    Enhanced PDF processor using PyMuPDF for better structural analysis.
    """
    
    def __init__(self, use_semantic_splitting: bool = True):
        """
        Initialize enhanced PDF processor.
        
        Args:
            use_semantic_splitting: Whether to use semantic splitting
        """
        self.use_semantic_splitting = use_semantic_splitting
        self.semantic_splitter = AcademicPaperSplitter()
    
    def load_pdf_with_structure(self, pdf_path: str) -> List[Document]:
        """
        Load PDF with structural information using PyMuPDF.
        
        Args:
            pdf_path: Path to PDF file
            
        Returns:
            List of Document objects with structural metadata
        """
        pdf_path = Path(pdf_path)
        
        if not pdf_path.exists():
            raise FileNotFoundError(f"PDF file not found: {pdf_path}")
        
        if pdf_path.suffix.lower() != '.pdf':
            raise ValueError(f"File is not a PDF: {pdf_path}")
        
        try:
            doc = fitz.open(str(pdf_path))
            documents = []
            
            for page_num in range(len(doc)):
                page = doc[page_num]
                page_text = ""
                structured_blocks = []
                
                # Get text blocks with formatting information
                blocks = page.get_text("dict")["blocks"]
                
                # First pass: collect all font sizes to calculate median
                all_page_sizes = []
                for block in blocks:
                    if "lines" in block:
                        for line in block["lines"]:
                            for span in line["spans"]:
                                all_page_sizes.append(span["size"])
                
                # Calculate page median font size
                page_median_size = None
                if all_page_sizes:
                    all_page_sizes.sort()
                    page_median_size = all_page_sizes[len(all_page_sizes) // 2]
                
                # Second pass: extract blocks and detect titles
                for block in blocks:
                    if "lines" in block:
                        block_text = ""
                        block_fonts = []
                        
                        for line in block["lines"]:
                            line_text = ""
                            line_fonts = []
                            
                            for span in line["spans"]:
                                text = span["text"]
                                font_size = span["size"]
                                font_flags = span["flags"]  # Bold, italic, etc.
                                
                                line_text += text
                                line_fonts.append({
                                    'size': font_size,
                                    'flags': font_flags,
                                    'text': text
                                })
                            
                            if line_text.strip():
                                block_text += line_text + "\n"
                                block_fonts.extend(line_fonts)
                        
                        if block_text.strip():
                            # Determine if this block is likely a title
                            text_for_judge = block_text.strip()
                            is_title = self._is_likely_title(text_for_judge, block_fonts, page_median_size)
                            
                            structured_blocks.append({
                                'text': block_text.strip(),
                                'is_title': is_title,
                                'page': page_num + 1
                            })
                            
                            page_text += block_text + "\n"
                
                # Special handling for first page: mark first substantial block as title
                if page_num == 0 and structured_blocks:
                    self._mark_first_page_title(structured_blocks)
                
                # Create document with structural metadata
                if page_text.strip():
                    doc_obj = Document(
                        page_content=page_text.strip(),
                        metadata={
                            'source_file': pdf_path.name,
                            'source_path': str(pdf_path),
                            'page': page_num + 1,
                            'structured_blocks': structured_blocks,
                            'has_titles': any(block['is_title'] for block in structured_blocks)
                        }
                    )
                    documents.append(doc_obj)
            
            doc.close()
            return documents
            
        except Exception as e:
            raise IOError(f"Failed to load PDF {pdf_path}: {str(e)}")
    
    def _mark_first_page_title(self, structured_blocks: List[Dict]) -> None:
        """
        Mark the first substantial text block on first page as document title.
        
        Args:
            structured_blocks: List of structured blocks from first page
<<<<<<< HEAD
        """
        for block in structured_blocks:
            text = block.get('text', '').strip()
            
            # Skip very short text or pure numbers
            if len(text) <= 5:
                continue
            
            # Skip page numbers
            if text.replace('.', '').replace('-', '').isdigit():
                continue
            
            # First substantial block is the document title
            if len(text) > 10:
                block['is_title'] = True
                block['is_document_title'] = True
                break
    
    def _is_likely_title(self, text: str, font_info: List[Dict], page_median_size: Optional[float]=None) -> bool:

        t = ' '.join(text.split())
        if len(t) <= 3 or t.replace('.', '').replace('-', '').isdigit():
            return False

        # 1) Common section name
        if re.match(r'^(abstract|introduction|related work|background|methods?|materials? and methods?|experiments?|results?|discussion|conclusion|conclusions?|references|acknowledg(e)?ments?)$', t.lower()):
            return True

        # 2) Numbering style
        if re.match(r'^\s*\d+(?:\.\d+)*\s*[\.\)]?\s+[A-Z]', t):
            return True

        # 3) Special Header
        if re.match(r'^(figure|table|algorithm)\s+\d+', t, re.I):
            return True

        #4) Layout Inspiration
        sizes = [s.get('size', 0) for s in font_info] or [0]
        max_size = max(sizes)
        is_bold = any((s.get('flags', 0) & 2) != 0 for s in font_info)
        if page_median_size and (max_size >= 1.2 * page_median_size or is_bold):
            return 5 < len(t) < 300

        return False
=======
        """
        for block in structured_blocks:
            text = block.get('text', '').strip()
            
            # Skip very short text or pure numbers
            if len(text) <= 5:
                continue
            
            # Skip page numbers
            if text.replace('.', '').replace('-', '').isdigit():
                continue
            
            # First substantial block is the document title
            if len(text) > 10:
                block['is_title'] = True
                block['is_document_title'] = True
                break
    
    def _is_likely_title(self, text: str, font_info: List[Dict], page_median_size: Optional[float]=None) -> bool:
        """
        Determine if text is likely a section title based on strict criteria.
        
        Args:
            text: Text content to analyze
            font_info: Font information for the text
            page_median_size: Median font size for the page
            
        Returns:
            True if text is likely a title, False otherwise
        """
        t = ' '.join(text.split())
        
        # Basic filters
        if len(t) <= 3 or t.replace('.', '').replace('-', '').isdigit():
            return False
        
        # Filter out common non-title patterns
        non_title_patterns = [
            r'^(example|proof|definition|proposition|theorem|lemma|corollary)\s*\d*',  # Mathematical terms
            r'^(fig\.|figure|table|algorithm)\s+\d+',  # Figure/Table captions
            r'^[a-z]',  # Starts with lowercase
            r'^\d+$',  # Pure numbers
            r'^[A-Za-z]\s*[=<>]',  # Mathematical expressions
            r'^[A-Za-z]\s*[+\-*/]',  # Mathematical operations
            r'^\w+\s*[=<>]\s*\w+',  # Equations
            r'^[A-Za-z]\s*\(',  # Function calls
            r'^\w+\s*:',  # Labels
            r'^[A-Za-z]\s*[0-9]',  # Mixed alphanumeric without proper structure
        ]
        
        for pattern in non_title_patterns:
            if re.match(pattern, t, re.I):
                return False
        
        # 1) Numbered sections (strict pattern)
        numbered_patterns = [
            r'^\d+\s+[A-Z]',  # "1 Introduction"
            r'^\d+\.\d+\s+[A-Z]',  # "1.1 Methods"
            r'^\d+\.\d+\.\d+\s+[A-Z]',  # "1.1.1 Details"
            r'^\d+\.\d+\.\d+\.\d+\s+[A-Z]',  # "1.1.1.1 Specifics"
            r'^\d+\n[A-Z]',  # "1\nIntroduction" (with line break)
            r'^\d+\.\d+\n[A-Z]',  # "1.1\nMethods" (with line break)
            r'^\d+\.\d+\.\d+\n[A-Z]',  # "1.1.1\nDetails" (with line break)
        ]
        
        for pattern in numbered_patterns:
            if re.match(pattern, t):
                return True
        
        # 2) Special headers (Figure, Table, Algorithm)
        special_headers = [
            r'^Figure\s+\d+',
            r'^Table\s+\d+',
            r'^Algorithm\s+\d+',
        ]
        
        for pattern in special_headers:
            if re.match(pattern, t, re.I):
                return False
        
        # 3) Common section names (only if they appear alone)
        section_names = [
            r'^Abstract$',
            r'^Introduction$',
            r'^Related Work$',
            r'^Background$',
            r'^Methods?$',
            r'^Materials? and Methods?$',
            r'^Experiments?$',
            r'^Results?$',
            r'^Discussion$',
            r'^Conclusion$',
            r'^Conclusions?$',
            r'^References$',
            r'^Acknowledgments?$',
            r'^Acknowledgements?$',
        ]
        
        for pattern in section_names:
            if re.match(pattern, t, re.I):
                return True
        
        # 4) Font-based analysis (only for very strong title signals)
        sizes = [s.get('size', 0) for s in font_info] or [0]
        is_large_font = any(s > page_median_size * 1.2 for s in sizes) if page_median_size else False
        is_bold = any(s.get('flags', 0) & 16 for s in font_info)  # Bold flag
        is_reasonable_length = 5 <= len(t) <= 100
        
        # Only use font analysis for very strong title signals
        return (is_large_font or is_bold) and is_reasonable_length
>>>>>>> d8f2f10a

    
    def split_documents(self, documents: List[Document]) -> List[Document]:
        """
        Split documents using enhanced structural information.
        
        Args:
            documents: List of Document objects to split
            
        Returns:
            List of chunked Document objects
        """
        if not documents:
            return []
        
        chunks = self.semantic_splitter.split_documents(documents)
        print(f"  Using enhanced semantic splitting: {len(chunks)} semantic chunks created")
        
        return chunks
    
    def process(self, pdf_path: str) -> List[Document]:
        """
        Complete processing pipeline with enhanced structural analysis.
        
        Args:
            pdf_path: Path to PDF file
            
        Returns:
            List of processed Document chunks
            
        Raises:
            Exception: If processing fails at any stage
        """
        # Load PDF with structural information
        documents = self.load_pdf_with_structure(pdf_path)
        
        if not documents:
            raise ValueError(f"No content extracted from PDF: {pdf_path}")
        
        # Split into chunks
        chunks = self.split_documents(documents)
        
        return chunks
    
    def get_statistics(self, chunks: List[Document]) -> Dict:
        """
        Get processing statistics for chunks.
        
        Args:
            chunks: List of Document chunks
            
        Returns:
            Dictionary with statistics
        """
        if not chunks:
            return {
                "total_chunks": 0,
                "total_characters": 0,
                "avg_chunk_size": 0,
                "pages": 0,
                "title_chunks": 0
            }
        
        total_chars = sum(len(chunk.page_content) for chunk in chunks)
        pages = set()
        title_chunks = 0
        
        for chunk in chunks:
            if 'page' in chunk.metadata:
                pages.add(chunk.metadata['page'])
            if chunk.metadata.get('is_title', False):
                title_chunks += 1
        
        stats = {
            "total_chunks": len(chunks),
            "total_characters": total_chars,
            "avg_chunk_size": total_chars // len(chunks) if chunks else 0,
            "pages": len(pages),
            "title_chunks": title_chunks,
            "source_file": chunks[0].metadata.get('source_file', 'unknown') if chunks else None
        }
        
        # Add semantic splitting statistics if available
        if chunks and chunks[0].metadata.get('is_semantic_chunk', False):
            semantic_stats = self.semantic_splitter.get_chunk_statistics(chunks)
            stats.update({
                "section_distribution": semantic_stats.get('section_distribution', {}),
                "is_semantic_split": True
            })
        else:
            stats["is_semantic_split"] = False
        
        return stats
    
    def __repr__(self) -> str:
        """String representation of processor."""
        return f"EnhancedPDFProcessor(use_semantic_splitting={self.use_semantic_splitting})"<|MERGE_RESOLUTION|>--- conflicted
+++ resolved
@@ -139,52 +139,6 @@
         
         Args:
             structured_blocks: List of structured blocks from first page
-<<<<<<< HEAD
-        """
-        for block in structured_blocks:
-            text = block.get('text', '').strip()
-            
-            # Skip very short text or pure numbers
-            if len(text) <= 5:
-                continue
-            
-            # Skip page numbers
-            if text.replace('.', '').replace('-', '').isdigit():
-                continue
-            
-            # First substantial block is the document title
-            if len(text) > 10:
-                block['is_title'] = True
-                block['is_document_title'] = True
-                break
-    
-    def _is_likely_title(self, text: str, font_info: List[Dict], page_median_size: Optional[float]=None) -> bool:
-
-        t = ' '.join(text.split())
-        if len(t) <= 3 or t.replace('.', '').replace('-', '').isdigit():
-            return False
-
-        # 1) Common section name
-        if re.match(r'^(abstract|introduction|related work|background|methods?|materials? and methods?|experiments?|results?|discussion|conclusion|conclusions?|references|acknowledg(e)?ments?)$', t.lower()):
-            return True
-
-        # 2) Numbering style
-        if re.match(r'^\s*\d+(?:\.\d+)*\s*[\.\)]?\s+[A-Z]', t):
-            return True
-
-        # 3) Special Header
-        if re.match(r'^(figure|table|algorithm)\s+\d+', t, re.I):
-            return True
-
-        #4) Layout Inspiration
-        sizes = [s.get('size', 0) for s in font_info] or [0]
-        max_size = max(sizes)
-        is_bold = any((s.get('flags', 0) & 2) != 0 for s in font_info)
-        if page_median_size and (max_size >= 1.2 * page_median_size or is_bold):
-            return 5 < len(t) < 300
-
-        return False
-=======
         """
         for block in structured_blocks:
             text = block.get('text', '').strip()
@@ -295,7 +249,6 @@
         
         # Only use font analysis for very strong title signals
         return (is_large_font or is_bold) and is_reasonable_length
->>>>>>> d8f2f10a
 
     
     def split_documents(self, documents: List[Document]) -> List[Document]:
