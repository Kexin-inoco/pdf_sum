--- conflicted
+++ resolved
@@ -123,15 +123,9 @@
         text_parts = [chunk.page_content for chunk in key_chunks]
         combined_text = "\n\n".join(text_parts)
         
-<<<<<<< HEAD
-        # Limit to approximately 6000 characters
-        if len(combined_text) > 6000:
-            combined_text = combined_text[:6000] + "..."
-=======
         # Limit to approximately 15000 characters (increased for academic papers)
         if len(combined_text) > 15000:
             combined_text = combined_text[:15000] + "..."
->>>>>>> d8f2f10a
         
         # Create prompt
         prompt = f"""Please provide a concise summary (200-300 words) of the following research paper.
